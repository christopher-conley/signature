--- conflicted
+++ resolved
@@ -1,494 +1,216 @@
-﻿using System;
-using System.Collections.Generic;
-using System.Diagnostics;
-using System.IO;
-using System.IO.Compression;
-using System.IO.Packaging;
-using System.Linq;
-using System.Security.Cryptography;
-using System.Text;
-using System.Xml;
-
-namespace CodeTitans.Signature
-{
-    /// <summary>
-    /// Helper class performing some signing operations.
-    /// </summary>
-    static class SignerHelper
-    {
-        /// <summary>
-        /// Signs the binary.
-        /// </summary>
-        public static void Sign(string binaryPath, SignData arguments, bool signContentInVsix, Action<SignCompletionEventArgs> finishAction)
-        {
-            if (string.IsNullOrEmpty(binaryPath))
-                throw new ArgumentNullException("binaryPath");
-            if (arguments == null)
-                throw new ArgumentNullException("arguments");
-
-            var extension = Path.GetExtension(binaryPath);
-            var outputBuffer = new StringBuilder();
-            var errorBuffer = new StringBuilder();
-            bool result = false;
-
-            try
-            {
-                // is it a VSIX package?
-                if (string.Compare(extension, ".vsix", StringComparison.OrdinalIgnoreCase) == 0)
-                {
-                    if (signContentInVsix)
-                    {
-                        result = SignVsixContent(binaryPath, arguments, outputBuffer, errorBuffer);
-                    }
-
-                    if (!signContentInVsix || result)
-                    {
-                        result = SignVsix(binaryPath, arguments, outputBuffer, errorBuffer);
-                    }
-                }
-<<<<<<< HEAD
-
-                SignVsix(binaryPath, certificate, hashAlgorithm, finishAction, thumbPrint, certificatePath, certificatePassword, timestampServer);
-                return;
-            }
-
-            success = SignBinary(binaryPath, thumbPrint, certificatePath, certificatePassword, timestampServer, hashAlgorithm);
-            if (success)
-            {
-                if (finishAction != null)
-=======
-                else
->>>>>>> f7921fff
-                {
-                    // or just a single binary to sign?
-                    result = SignBinary(binaryPath, arguments, outputBuffer, errorBuffer);
-                }
-            }
-            catch (Exception ex)
-            {
-                result = false;
-                outputBuffer.AppendLine("Signing internally failed: " + ex.Message);
-            }
-
-            if (finishAction != null)
-            {
-                finishAction(new SignCompletionEventArgs(result, outputBuffer.ToString(), errorBuffer.ToString()));
-            }
-        }
-
-        private static bool SignVsixContent(string packagePath, SignData arguments, StringBuilder outputBuffer, StringBuilder errorBuffer)
-        {
-            bool success = true;
-
-            // Step 1: rename vsix to zip
-            string zipPackagePath = Path.ChangeExtension(packagePath, ".zip");
-            if (File.Exists(zipPackagePath))
-            {
-                File.Delete(zipPackagePath);
-            }
-            File.Move(packagePath, zipPackagePath);
-
-            // Step 2: extract files and delete the zip file
-            string fileDir = Path.GetDirectoryName(packagePath);
-            string fileName = Path.GetFileNameWithoutExtension(packagePath);
-            string unZippedDir = Path.Combine(fileDir, fileName);
-            if (Directory.Exists(unZippedDir))
-            {
-                Directory.Delete(unZippedDir, true);
-            }
-            ZipFile.ExtractToDirectory(zipPackagePath, unZippedDir);
-            File.Delete(zipPackagePath);
-
-            // Step 3: sign all extracted files
-            var filesToSign = Directory.GetFiles(unZippedDir, "*.dll", SearchOption.AllDirectories).
-                                Concat(Directory.GetFiles(unZippedDir, "*.exe", SearchOption.AllDirectories)).
-                                Where(f => !VerifyBinaryDigitalSignature(f)).ToArray();
-            foreach (var file in filesToSign)
-            {
-                success = SignBinary(file, arguments, outputBuffer, errorBuffer);
-                if (!success)
-                {
-                    break;
-                }
-            }
-
-<<<<<<< HEAD
-            // Step 4: Zip the extracted files
-            ZipFile.CreateFromDirectory(unZippedDir, zipPackagePath);
-            Directory.Delete(unZippedDir, true);
-=======
-            // Step 4: Read info about MIME types and delete the metadata
-            var contentTypesPath = Path.Combine(unZippedDir, "[Content_Types].xml");
-            var registeredExtensions = ReadContentTypesXml(contentTypesPath);
-            File.Delete(contentTypesPath);
->>>>>>> f7921fff
-
-            // Step 5: Create the VSIX package again
-            Package finalPackage = null;
-            try
-            {
-                finalPackage = Package.Open(zipPackagePath, FileMode.Create);
-                var allFiles = Directory.GetFiles(unZippedDir, "*", SearchOption.AllDirectories);
-
-                foreach (var file in allFiles)
-                {
-                    var uri = PackUriHelper.CreatePartUri(new Uri(file.Substring(unZippedDir.Length + 1), UriKind.Relative));
-                    var part = finalPackage.CreatePart(uri, GetMimeType(registeredExtensions, uri.OriginalString), CompressionOption.Maximum);
-
-                    if (part != null)
-                    {
-                        using (var sourceStream = File.OpenRead(file))
-                        {
-                            using (var outputStream = part.GetStream(FileMode.Create))
-                            {
-                                //sourceStream.CopyTo(outputStream);
-                                CopyStream(sourceStream, outputStream);
-                            }
-                        }
-                    }
-                }
-            }
-            catch (Exception ex)
-            {
-                if (errorBuffer != null)
-                    errorBuffer.AppendLine(ex.Message).AppendLine(ex.StackTrace);
-
-                success = false;
-            }
-            finally
-            {
-                if (finalPackage != null)
-                    finalPackage.Close();
-            }
-
-            // Step 6: Rename zip file to vsix
-            string vsixPackagePath = Path.ChangeExtension(zipPackagePath, ".vsix");
-            File.Move(zipPackagePath, vsixPackagePath);
-            return success;
-        }
-
-<<<<<<< HEAD
-        private static void SignVsix(string vsixPackagePath, X509Certificate2 certificate, string hashAlgorithm, Action<SignEventArgs> finishAction, string thumbPrint,
-                                            string certificatePath,
-                                            string certificatePassword,
-                                            string timestampServer)
-=======
-        private static void CopyStream(Stream source, Stream output)
->>>>>>> f7921fff
-        {
-            byte[] buffer = new byte[16 * 1024];
-            int bytesRead;
-
-            while ((bytesRead = source.Read(buffer, 0, buffer.Length)) > 0)
-            {
-                output.Write(buffer, 0, bytesRead);
-            }
-        }
-
-        private static string GetMimeType(Dictionary<string, string> registeredExtensions, string path)
-        {
-            // INFO: all extensions or parts belong to this dictionary as we rewrite exactly the same package as original one
-            // we could be in trouble if adding new type of files into it...
-            var ext = Path.GetExtension(path);
-            return string.IsNullOrEmpty(ext) ? registeredExtensions[path] : registeredExtensions[ext];
-        }
-
-        private static Dictionary<string, string> ReadContentTypesXml(string path)
-        {
-            var result = new Dictionary<string, string>();
-
-            if (File.Exists(path))
-            {
-                XmlDocument doc = new XmlDocument();
-                doc.Load(path);
-
-                // get extensions descriptions:
-                foreach (XmlElement node in doc.GetElementsByTagName("Default"))
-                {
-                    var ext = "." + node.GetAttribute("Extension");
-                    var type = node.GetAttribute("ContentType");
-                    result[ext] = type;
-                }
-
-                // get unrecognized paths descriptions:
-                foreach (XmlElement node in doc.GetElementsByTagName("Override"))
-                {
-                    var part = node.GetAttribute("PartName");
-                    var type = node.GetAttribute("ContentType");
-                    result[part] = type;
-                }
-            }
-
-            return result;
-        }
-
-        private static bool SignVsix(string vsixPackagePath, SignData arguments, StringBuilder outputBuffer, StringBuilder errorBuffer)
-        {
-            if (arguments == null)
-                throw new ArgumentNullException("arguments");
-
-            // try to load the certificate:
-            try
-            {
-                arguments.VerifyCertificate();
-            }
-            catch (Exception ex)
-            {
-                if (errorBuffer != null)
-                {
-                    errorBuffer.AppendLine("Certificate error.");
-                    errorBuffer.AppendLine(ex.Message);
-                }
-                return false;
-            }
-
-            // many thanks to Jeff Wilcox for the idea and code
-            // check for details: http://www.jeff.wilcox.name/2010/03/vsixcodesigning/
-            using (var package = Package.Open(vsixPackagePath))
-            {
-                var signatureManager = new PackageDigitalSignatureManager(package);
-                signatureManager.CertificateOption = CertificateEmbeddingOption.InSignaturePart;
-
-<<<<<<< HEAD
-                // TODO: support signing VSIX with digest algorithm set to SHA256 
-=======
-                // select respective hashing algorithm (http://www.w3.org/TR/2001/WD-xmlenc-core-20010626/):
-                if (arguments.HashAlgorithm == null || string.IsNullOrEmpty(arguments.HashAlgorithm.Uri))
-                {
-                    // fail gracefully:
-                    if (errorBuffer != null)
-                    {
-                        errorBuffer.AppendLine("Unable to sign VSIX with requested '" + (arguments.HashAlgorithm != null ? arguments.HashAlgorithm.Name : "<unknown>") + "' algorithm.");
-                    }
-                    return false;
-                }
-
-                signatureManager.HashAlgorithm = arguments.HashAlgorithm.Uri;
-
->>>>>>> f7921fff
-                var partsToSign = new List<Uri>();
-                foreach (var packagePart in package.GetParts())
-                {                    
-                    var name = Path.Combine(Path.GetTempPath(), Path.GetFileName(packagePart.Uri.OriginalString));
-                    var extension = Path.GetExtension(name);
-                    using (var stream = packagePart.GetStream(FileMode.Open, FileAccess.Read))
-                    {                        
-                        using (var fileStream = new FileStream(name, FileMode.OpenOrCreate))
-                        {
-                            stream.CopyTo(fileStream);                            
-                        }                       
-                    }
-                    if ((extension.Equals(".dll") || extension.Equals(".exe")) && !VerifyBinaryDigitalSignature(name))
-                    {
-                        SignBinary(name, thumbPrint, certificatePath, certificatePassword, timestampServer, hashAlgorithm);
-                        using (var stream = packagePart.GetStream(FileMode.Open, FileAccess.Write))
-                        {
-                            using (var fileStream = new FileStream(name, FileMode.Open))
-                            {
-                                fileStream.CopyTo(stream);
-                            }
-                        }
-                    }
-                   
-                    partsToSign.Add(packagePart.Uri);
-                }
-
-                partsToSign.Add(PackUriHelper.GetRelationshipPartUri(signatureManager.SignatureOrigin));
-                partsToSign.Add(signatureManager.SignatureOrigin);
-                partsToSign.Add(PackUriHelper.GetRelationshipPartUri(new Uri("/", UriKind.RelativeOrAbsolute)));
-
-                try
-                {
-                    signatureManager.Sign(partsToSign, arguments.Certificate);
-                }
-                catch (CryptographicException ex)
-                {
-                    if (errorBuffer != null)
-                    {
-                        errorBuffer.AppendLine("Signing could not be completed: " + ex.Message);
-                    }
-                    return false;
-                }
-                finally
-                {
-                    signatureManager.HashAlgorithm = PackageDigitalSignatureManager.DefaultHashAlgorithm;
-                }
-
-                if (ValidateSignatures(package))
-                {
-                    if (outputBuffer != null)
-                    {
-                        outputBuffer.AppendLine("VSIX signing completed successfully.");
-                    }
-                    return true;
-                }
-
-                if (outputBuffer != null)
-                {
-                    outputBuffer.AppendLine("The digital signature is invalid, there may have been a problem with the signing process.");
-                }
-
-                return false;
-            }
-        }
-
-<<<<<<< HEAD
-        private static bool SignBinary(string path,
-                                       string thumbPrint,
-                                       string certPath,
-                                       string certPassword,
-                                       string timestampServer,
-                                       string hashAlgorithm)
-=======
-        private static bool SignBinary(string path, SignData arguments, StringBuilder outputBuffer, StringBuilder errorBuffer)
->>>>>>> f7921fff
-        {
-            if (arguments == null)
-                throw new ArgumentNullException("arguments");
-
-            string output;
-            string error;
-            int exitCode = SignToolRunner.ExecuteCommand(path, arguments, out output, out error);
-
-            if (!string.IsNullOrEmpty(output) && outputBuffer != null)
-            {
-                outputBuffer.AppendLine(output);
-            }
-<<<<<<< HEAD
-
-            if (!String.IsNullOrEmpty(error))
-            {
-                _error.AppendLine(error);
-            }
-=======
-            
-            if (!string.IsNullOrEmpty(error) && errorBuffer != null)
-            {
-                errorBuffer.AppendLine(error);
-            }
-
->>>>>>> f7921fff
-            return exitCode == 0;
-        }
-
-        private static bool VerifyBinaryDigitalSignature(string path)
-        {
-            // Verify digital signature
-            string output;
-            string error;
-            int exitCode = SignToolRunner.ExecuteSignatureVerification(path, out output, out error);
-            return exitCode == 0;
-        }
-
-        private static bool ValidateSignatures(Package package)
-        {
-            var signatureManager = new PackageDigitalSignatureManager(package);
-            bool isSigned = signatureManager.IsSigned;
-            var verifyResult = signatureManager.VerifySignatures(true);
-            return isSigned && verifyResult == VerifyResult.Success;
-        }
-<<<<<<< HEAD
-
-        private static string RenameExtention(string filePath, string toExtension)
-        {
-            string fileDir = Path.GetDirectoryName(filePath);
-            string fileName = Path.GetFileNameWithoutExtension(filePath);
-
-            string newFilePath = Path.Combine(fileDir, String.Format("{0}{1}", fileName, toExtension));
-
-            File.Move(filePath, newFilePath);
-            return newFilePath;
-        }
-
-        private static int ExecuteCommand(string command, out string output, out string error)
-        {
-            if (Signtool == null)
-            {
-                throw new ArgumentNullException("Cannot find signtool.exe");
-            }
-
-            ProcessStartInfo procStartInfo = new ProcessStartInfo(Signtool, command);
-            procStartInfo.CreateNoWindow = true;
-            procStartInfo.RedirectStandardOutput = true;
-            procStartInfo.RedirectStandardError = true;
-            procStartInfo.UseShellExecute = false;
-
-            Process proc = new Process();
-            proc.StartInfo = procStartInfo;
-            int exitCode = -1;
-            try
-            {
-                proc.Start();
-                output = proc.StandardOutput.ReadToEnd();
-                error = proc.StandardError.ReadToEnd();
-                proc.WaitForExit();
-                exitCode = proc.ExitCode;
-            }
-            finally
-            {
-                if (proc != null)
-                {
-                    proc.Close();
-                }
-            }
-
-            return exitCode;
-        }
-
-        private static string Signtool
-        {
-            get
-            {
-                if (_signtool == null)
-                {
-                    _signtool = EnsureSignTool();
-                }
-                return _signtool;
-            }
-        }
-
-        private static string EnsureSignTool()
-        {
-            var programFilesX86 = System.Environment.GetFolderPath(System.Environment.SpecialFolder.ProgramFilesX86);
-
-            if (string.IsNullOrEmpty(programFilesX86))
-            {
-                programFilesX86 = System.Environment.GetFolderPath(System.Environment.SpecialFolder.ProgramFiles);
-            }
-
-            string signtool = Path.Combine(programFilesX86, "Windows Kits", "8.1", "bin", "x64", "signtool.exe");
-            if (File.Exists(signtool))
-            {
-                return signtool;
-            }
-
-            signtool = Path.Combine(programFilesX86, "Windows Kits", "8.1", "bin", "x86", "signtool.exe");
-            if (File.Exists(signtool))
-            {
-                return signtool;
-            }
-
-            signtool = Path.Combine(programFilesX86, "Windows Kits", "8.0", "bin", "x64", "signtool.exe");
-            if (File.Exists(signtool))
-            {
-                return signtool;
-            }
-
-            signtool = Path.Combine(programFilesX86, "Windows Kits", "8.0", "bin", "x86", "signtool.exe");
-            if (File.Exists(signtool))
-            {
-                return signtool;
-            }
-
-            signtool = Path.Combine(programFilesX86, "Microsoft SDKs", "Windows", "v7.1A", "Bin", "signtool.exe");
-            if (File.Exists(signtool))
-            {
-                return signtool;
-            }
-
-            return null;
-        }
-=======
->>>>>>> f7921fff
-    }
-}
+﻿using System;
+using System.Collections.Generic;
+using System.Diagnostics;
+using System.IO;
+using System.IO.Compression;
+using System.IO.Packaging;
+using System.Linq;
+using System.Security.Cryptography;
+using System.Text;
+using System.Xml;
+
+namespace CodeTitans.Signature
+{
+    /// <summary>
+    /// Helper class performing some signing operations.
+    /// </summary>
+    static class SignerHelper
+    {
+        /// <summary>
+        /// Signs the binary.
+        /// </summary>
+        public static void Sign(string binaryPath, SignData arguments, bool signContentInVsix, Action<SignCompletionEventArgs> finishAction)
+        {
+            if (string.IsNullOrEmpty(binaryPath))
+                throw new ArgumentNullException("binaryPath");
+            if (arguments == null)
+                throw new ArgumentNullException("arguments");
+
+            var extension = Path.GetExtension(binaryPath);
+            var outputBuffer = new StringBuilder();
+            var errorBuffer = new StringBuilder();
+            bool result = false;
+
+            try
+            {
+                // is it a VSIX package?
+                if (string.Compare(extension, ".vsix", StringComparison.OrdinalIgnoreCase) == 0)
+                {
+                    result = SignVsix(binaryPath, arguments, outputBuffer, errorBuffer, signContentInVsix);
+                }
+                else
+                {
+                    // or just a single binary to sign?
+                    result = SignBinary(binaryPath, arguments, outputBuffer, errorBuffer);
+                }
+            }
+            catch (Exception ex)
+            {
+                result = false;
+                outputBuffer.AppendLine("Signing internally failed: " + ex.Message);
+            }
+
+            if (finishAction != null)
+            {
+                finishAction(new SignCompletionEventArgs(result, outputBuffer.ToString(), errorBuffer.ToString()));
+            }
+        }
+
+        private static bool SignVsix(string vsixPackagePath, 
+                                     SignData arguments, 
+                                     StringBuilder outputBuffer, 
+                                     StringBuilder errorBuffer,
+                                     bool signContentInVsix = false)
+        {
+            if (arguments == null)
+                throw new ArgumentNullException("arguments");
+
+            // try to load the certificate:
+            try
+            {
+                arguments.VerifyCertificate();
+            }
+            catch (Exception ex)
+            {
+                if (errorBuffer != null)
+                {
+                    errorBuffer.AppendLine("Certificate error.");
+                    errorBuffer.AppendLine(ex.Message);
+                }
+                return false;
+            }
+
+            // many thanks to Jeff Wilcox for the idea and code
+            // check for details: http://www.jeff.wilcox.name/2010/03/vsixcodesigning/
+            using (var package = Package.Open(vsixPackagePath))
+            {
+                var signatureManager = new PackageDigitalSignatureManager(package);
+                signatureManager.CertificateOption = CertificateEmbeddingOption.InSignaturePart;
+
+                // select respective hashing algorithm (http://www.w3.org/TR/2001/WD-xmlenc-core-20010626/):
+                if (arguments.HashAlgorithm == null || string.IsNullOrEmpty(arguments.HashAlgorithm.Uri))
+                {
+                    // fail gracefully:
+                    if (errorBuffer != null)
+                    {
+                        errorBuffer.AppendLine("Unable to sign VSIX with requested '" + (arguments.HashAlgorithm != null ? arguments.HashAlgorithm.Name : "<unknown>") + "' algorithm.");
+                    }
+                    return false;
+                }
+
+                signatureManager.HashAlgorithm = arguments.HashAlgorithm.Uri;
+
+                var partsToSign = new List<Uri>();
+                foreach (var packagePart in package.GetParts())
+                {
+                    if (signContentInVsix)
+                    {
+                        var fileName = Path.GetFileName(packagePart.Uri.OriginalString);
+                        var name = Path.Combine(Path.GetTempPath(), fileName);
+                        var extension = Path.GetExtension(name);
+                        using (var stream = packagePart.GetStream(FileMode.Open, FileAccess.Read))
+                        {
+                            using (var fileStream = new FileStream(name, FileMode.Create))
+                            {
+                                stream.CopyTo(fileStream);
+                            }
+                        }
+                        if ((extension.Equals(".dll") || extension.Equals(".exe")) && !VerifyBinaryDigitalSignature(name))
+                        {
+                            if (!SignBinary(name, arguments, outputBuffer, errorBuffer))
+                            {
+                                return false;
+                            }
+
+                            using (var stream = packagePart.GetStream(FileMode.Open, FileAccess.Write))
+                            {
+                                using (var fileStream = new FileStream(name, FileMode.Open))
+                                {
+                                    fileStream.CopyTo(stream);
+                                }
+                            }
+                        }
+                    }
+                    
+                    partsToSign.Add(packagePart.Uri);
+                }
+
+                partsToSign.Add(PackUriHelper.GetRelationshipPartUri(signatureManager.SignatureOrigin));
+                partsToSign.Add(signatureManager.SignatureOrigin);
+                partsToSign.Add(PackUriHelper.GetRelationshipPartUri(new Uri("/", UriKind.RelativeOrAbsolute)));
+
+                try
+                {
+                    signatureManager.Sign(partsToSign, arguments.Certificate);
+                }
+                catch (CryptographicException ex)
+                {
+                    if (errorBuffer != null)
+                    {
+                        errorBuffer.AppendLine("Signing could not be completed: " + ex.Message);
+                    }
+                    return false;
+                }
+                finally
+                {
+                    signatureManager.HashAlgorithm = PackageDigitalSignatureManager.DefaultHashAlgorithm;
+                }
+
+                if (ValidateSignatures(package))
+                {
+                    if (outputBuffer != null)
+                    {
+                        outputBuffer.AppendLine("VSIX signing completed successfully.");
+                    }
+                    return true;
+                }
+
+                if (outputBuffer != null)
+                {
+                    outputBuffer.AppendLine("The digital signature is invalid, there may have been a problem with the signing process.");
+                }
+
+                return false;
+            }
+        }
+
+        private static bool SignBinary(string path, SignData arguments, StringBuilder outputBuffer, StringBuilder errorBuffer)
+        {
+            if (arguments == null)
+                throw new ArgumentNullException("arguments");
+
+            string output;
+            string error;
+            int exitCode = SignToolRunner.ExecuteCommand(path, arguments, out output, out error);
+
+            if (!string.IsNullOrEmpty(output) && outputBuffer != null)
+            {
+                outputBuffer.AppendLine(output);
+            }
+            
+            if (!string.IsNullOrEmpty(error) && errorBuffer != null)
+            {
+                errorBuffer.AppendLine(error);
+            }
+
+            return exitCode == 0;
+        }
+
+        private static bool VerifyBinaryDigitalSignature(string path)
+        {
+            // Verify digital signature
+            string output;
+            string error;
+            int exitCode = SignToolRunner.ExecuteSignatureVerification(path, out output, out error);
+            return exitCode == 0;
+        }
+
+        private static bool ValidateSignatures(Package package)
+        {
+            var signatureManager = new PackageDigitalSignatureManager(package);
+            bool isSigned = signatureManager.IsSigned;
+            var verifyResult = signatureManager.VerifySignatures(true);
+            return isSigned && verifyResult == VerifyResult.Success;
+        }
+    }
+}